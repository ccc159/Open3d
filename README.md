--- conflicted
+++ resolved
@@ -10,11 +10,7 @@
 
 # Install
 
-<<<<<<< HEAD
-Simply run
-=======
 **via Yarn**
->>>>>>> 7775926b
 
 ```bash
 yarn add open3d
