import { Intersection } from './Intersection';
import { Open3d } from './Open3d';
import { Open3dMath } from './Open3dMath';
import { Plane } from './Plane';
import { Point3d } from './Point3d';
import { Transform } from './Transform';
import { Vector3d } from './Vector3d';

/**
 * Represents the value of start and end points in a single line segment.
 */
export class Line {
  /**
   * Start point of line segment.
   */
  public From: Point3d;

  /**
   * End point of line segment.
   */
  public To: Point3d;

  /**
   * Constructs a new line segment between two points.
   * @param from the from point
   * @param to the to point
   */
  constructor(from: Point3d, to: Point3d) {
    this.From = from;
    this.To = to;
  }

  // #region Properties

  /**
   * Determines whether this line is valid.
   * A line is not valid when the start and end points are the same point.
   */
  public get IsValid(): boolean {
    return !this.From.Equals(this.To);
  }

  /**
   * Gets the direction of this line segment. The length of the direction vector equals the length of the line segment.
   */
  public get Direction(): Vector3d {
    if (!this.IsValid) throw new Error('Cannot get direction of an invalid line.');
    return this.To.SubtractPoint(this.From);
  }

  /**
   * Gets the direction of this line segment. The length of the direction vector is 1.
   */
  public get UnitDirection(): Vector3d {
    return this.Direction.Unitize();
  }

  /**
   * Gets the length of this line segment.
   */
  public get Length(): number {
    return this.To.DistanceTo(this.From);
  }

  /**
   * Sets the length of this line segment. Note that a negative length will invert the line segment without making the actual length negative. The line From point will remain fixed when a new Length is set.
   */
  public set Length(l: number) {
    let dir = this.UnitDirection;
    if (l < 0) dir = dir.Reverse();

    this.To = this.From.Add(dir.Multiply(Math.abs(l)));
  }

  // #endregion

  // #region Methods

  /**
   * Make a copy of this line.
   */
  public Clone(): Line {
    return new Line(this.From, this.To);
  }

  /**
   * Evaluates the line at the specified parameter.
   * @param param Parameter to evaluate line segment at. Line parameters are normalized parameters.
   * @returns The point at the specified parameter.
   */
  public PointAt(param: number): Point3d {
    if (!this.IsValid) throw new Error('Cannot evaluate an invalid line.');
    return this.Direction.Multiply(param).AddToPoint(this.From);
  }

  /**
   * Computes a point located at a specific metric distance from the line origin (From). If line start and end coincide, then the start point is always returned.
   * @param distance A positive, 0, or a negative value that will be the distance from From.
   * @returns The newly found point.
   */
  public PointAtLength(distance: number): Point3d {
    if (!this.IsValid) throw new Error('Cannot evaluate an invalid line.');
    return this.UnitDirection.Multiply(distance).AddToPoint(this.From);
  }

  /**
   * Finds the parameter on the (in)finite line segment that is closest to a test point.
   * @param testPoint Point to project onto the line.
   * @param limitToFiniteSegment If true, the projection is limited to the finite line segment. default: false
   * @returns The parameter on the line that is closest to testPoint.
   */
  public ClosestParameter(testPoint: Point3d, limitToFiniteSegment: boolean = false): number {
    if (!this.IsValid) throw new Error('Invalid line does not have a closest point.');
    const startToP = testPoint.SubtractPoint(this.From);
    const startToEnd = this.To.SubtractPoint(this.From);

    const startEnd2 = startToEnd.DotProduct(startToEnd);
    const startEnd_startP = startToEnd.DotProduct(startToP);

    let t = startEnd_startP / startEnd2;

    if (limitToFiniteSegment) {
      t = Open3dMath.Clamp(t, 0, 1);
    }

    return t;
  }

  /**
   * Finds the point on the (in)finite line segment that is closest to a test point.
   * @param testPoint Point to project onto the line.
   * @param limitToFiniteSegment If true, the projection is limited to the finite line segment. default: false
   * @returns The point on the (in)finite line that is closest to testPoint.
   */
  public ClosestPoint(testPoint: Point3d, limitToFiniteSegment: boolean = false): Point3d {
    const t = this.ClosestParameter(testPoint, limitToFiniteSegment);

    return this.PointAt(t);
  }

  /**
   * Determines whether a line has the same value as this line.
   * @param other A line.
   * @returns true if other has the same coordinates as this; otherwise false.
   */
  public Equals(other: Line): boolean {
    return this.From.Equals(other.From) && this.To.Equals(other.To);
  }

  /**
   * Checks if a point is on the line.
   * @param point  Point to check.
   * @param limitToFiniteSegment If true, the check is limited on the finite line. default: false
   * @param tolerance
   * @returns
   */
  public IsPointOn(point: Point3d, limitToFiniteSegment: boolean = false, tolerance: number = Open3d.EPSILON): boolean {
    const d = this.DistanceTo(point, limitToFiniteSegment);
    return d <= tolerance;
  }

  /**
   * Extend the line by custom distances on both sides.
   * @param startLength Distance to extend the line at the start point. Positive distance result in longer lines.
   * @param endLength Distance to extend the line at the end point. Positive distance result in longer lines.
   * @returns The extended line.
   */
  public Extend(startLength: number, endLength: number): Line {
    if (!this.IsValid) throw new Error('Cannot extend an invalid line.');
    const startPt = this.UnitDirection.Multiply(-startLength).AddToPoint(this.From);
    const endPt = this.UnitDirection.Multiply(endLength).AddToPoint(this.To);
    return new Line(startPt, endPt);
  }

    /**
   * Compute the shortest distance between this line segment and a test point.
   * @param other Other geometry to calculate the distance to.
   * @param limitToFiniteSegment If true, the distance is limited to the finite line segment. default: false
   * @returns The shortest distance between this line segment and testPoint.
   */
  public DistanceTo(
    other: Point3d | Line | Plane,
    limitToFiniteSegment: boolean = false
  ): number {
    if (other instanceof Line)
      return Line.LineLineDistance(this, other, limitToFiniteSegment);
    if (other instanceof Plane)
      return Line.LinePlaneDistance(this, other, limitToFiniteSegment);
    return Line.LinePointDistance(this, other, limitToFiniteSegment);
  }

  /**
   * Flip the endpoints of the line and return a new line.
   * @returns A new flipped line.
   */
  public Flip(): Line {
    return new Line(this.To, this.From);
  }

  /**
   * Transform the line using a Transformation matrix.
   * @param transformation Transformation matrix to apply.
   * @returns A new transformed line.
   */
  public Transform(transformation: Transform): Line {
    const start = this.From.Transform(transformation);
    const end = this.To.Transform(transformation);
    return new Line(start, end);
  }
  // #endregion

  // #region Static Methods

  /**
<<<<<<< HEAD
   * Private static method to compute the parameter value t of the closest point on a line segment to a given point.
   * @param line
   * @param point
   * @returns number (t Parameter)
   */
  public static LinePointClosestParameter(line: Line, point: Point3d): number {
    if (!line.IsValid) return 0;
    const startToP = point.SubtractPoint(line.From);
    const startToEnd = line.To.SubtractPoint(line.From);

    const startEnd2 = startToEnd.DotProduct(startToEnd);
    const startEnd_startP = startToEnd.DotProduct(startToP);

    const t = startEnd_startP / startEnd2;
    return t;
  }

  /**
   * Static method for computing the closest point on a line to a given point
   * @param line given line
   * @param point given point
   * @param limitToFiniteSegment whether the line is considered infinite or not
   * @returns Point3d
   */
  public static LinePointClosestPoint(
    line: Line,
    point: Point3d,
    limitToFiniteSegment?: boolean
  ): Point3d {
    let t = Line.LinePointClosestParameter(line, point);
    if (limitToFiniteSegment) t = Open3dMath.Clamp(t, 0, 1);
    return line.PointAt(t);
  }

  /**
   * Static method for computing the closest distance of a point to a line
   * @param line given line
   * @param point testPoint
   * @param limitToFiniteSegment whether the line is considered infinite or not
   * @returns number
   */
  public static LinePointDistance(
    line: Line,
    point: Point3d,
    limitToFiniteSegment?: boolean
  ): number {
    const closestPoint = Line.LinePointClosestPoint(
      line,
      point,
      limitToFiniteSegment
    );
    return point.DistanceTo(closestPoint);
  }

  /**
   * Static method to find the points closest to two lines given (crossing or intersecting) lines
   * @param line1
   * @param line2
   * @param limitToFiniteSegments whether the points need to be part of the line segments
   * @returns [point1, point2] | null if the lines are parallel
   */
  public static LineLineClosestPoints = (
    line1: Line,
    line2: Line,
    limitToFiniteSegments: boolean
  ): [Point3d, Point3d] | null => {
    const result = Intersection.CrossingLineLine(
      line1,
      line2,
      limitToFiniteSegments
    );
    if (result) return [result.PointA, result.PointB];
    return null;
  };

  /**
   * Static method for computing the closest distance of two lines
   * @param line1
   * @param line2
   * @param limitToFiniteSegments
   * @returns
   */
  public static LineLineDistance = (
    line1: Line,
    line2: Line,
    limitToFiniteSegments: boolean
  ): number => {
    const result = Intersection.CrossingLineLine(line1, line2, limitToFiniteSegments);
    if (!result)
      return limitToFiniteSegments
        ? Math.min(
            // parallel case
            Line.LinePointDistance(line2, line1.From),
            Line.LinePointDistance(line2, line1.To),
            Line.LinePointDistance(line1, line2.From),
            Line.LinePointDistance(line1, line2.To)
          )
        : Line.LinePointDistance(line1, line2.From);
    return result.PointA.DistanceTo(result.PointB);
  };

  /**
   * Static method to calculate the distance between a line and a plane
   * @param line
   * @param plane
   * @param limitToFiniteSegment - only applies to the line
   * @returns
   */
  public static LinePlaneDistance = (
    line: Line,
    plane: Plane,
    limitToFiniteSegment?: boolean
  ): number => {
    if (Intersection.LinePlane(line, plane, limitToFiniteSegment)) return 0; // intersecting
    if (limitToFiniteSegment)
      return Math.min(plane.DistanceTo(line.From), plane.DistanceTo(line.To)); // not intersecting but maybe not parallel
    return plane.DistanceTo(line.From); // just parallel
  };
=======
   * Creates a line from start point and span vector
   * @param origin A point on the line.
   * @param direction A direction vector.
   * @param length (optional) the length of the line. If not provided, the length will be the length of the direction vector.
   * @returns A line.
   */
  public static CreateFromOriginAndDirection(origin: Point3d, direction: Vector3d, length?: number): Line {
    return new Line(origin, origin.Add(length ? direction.Unitize().Multiply(length) : direction));
  }

>>>>>>> 7f20efe3
  // #endregion
}<|MERGE_RESOLUTION|>--- conflicted
+++ resolved
@@ -172,20 +172,15 @@
     return new Line(startPt, endPt);
   }
 
-    /**
+  /**
    * Compute the shortest distance between this line segment and a test point.
    * @param other Other geometry to calculate the distance to.
    * @param limitToFiniteSegment If true, the distance is limited to the finite line segment. default: false
    * @returns The shortest distance between this line segment and testPoint.
    */
-  public DistanceTo(
-    other: Point3d | Line | Plane,
-    limitToFiniteSegment: boolean = false
-  ): number {
-    if (other instanceof Line)
-      return Line.LineLineDistance(this, other, limitToFiniteSegment);
-    if (other instanceof Plane)
-      return Line.LinePlaneDistance(this, other, limitToFiniteSegment);
+  public DistanceTo(other: Point3d | Line | Plane, limitToFiniteSegment: boolean = false): number {
+    if (other instanceof Line) return Line.LineLineDistance(this, other, limitToFiniteSegment);
+    if (other instanceof Plane) return Line.LinePlaneDistance(this, other, limitToFiniteSegment);
     return Line.LinePointDistance(this, other, limitToFiniteSegment);
   }
 
@@ -212,7 +207,17 @@
   // #region Static Methods
 
   /**
-<<<<<<< HEAD
+   * Creates a line from start point and span vector
+   * @param origin A point on the line.
+   * @param direction A direction vector.
+   * @param length (optional) the length of the line. If not provided, the length will be the length of the direction vector.
+   * @returns A line.
+   */
+  public static CreateFromOriginAndDirection(origin: Point3d, direction: Vector3d, length?: number): Line {
+    return new Line(origin, origin.Add(length ? direction.Unitize().Multiply(length) : direction));
+  }
+
+  /**
    * Private static method to compute the parameter value t of the closest point on a line segment to a given point.
    * @param line
    * @param point
@@ -237,11 +242,7 @@
    * @param limitToFiniteSegment whether the line is considered infinite or not
    * @returns Point3d
    */
-  public static LinePointClosestPoint(
-    line: Line,
-    point: Point3d,
-    limitToFiniteSegment?: boolean
-  ): Point3d {
+  public static LinePointClosestPoint(line: Line, point: Point3d, limitToFiniteSegment?: boolean): Point3d {
     let t = Line.LinePointClosestParameter(line, point);
     if (limitToFiniteSegment) t = Open3dMath.Clamp(t, 0, 1);
     return line.PointAt(t);
@@ -254,16 +255,8 @@
    * @param limitToFiniteSegment whether the line is considered infinite or not
    * @returns number
    */
-  public static LinePointDistance(
-    line: Line,
-    point: Point3d,
-    limitToFiniteSegment?: boolean
-  ): number {
-    const closestPoint = Line.LinePointClosestPoint(
-      line,
-      point,
-      limitToFiniteSegment
-    );
+  public static LinePointDistance(line: Line, point: Point3d, limitToFiniteSegment?: boolean): number {
+    const closestPoint = Line.LinePointClosestPoint(line, point, limitToFiniteSegment);
     return point.DistanceTo(closestPoint);
   }
 
@@ -274,16 +267,8 @@
    * @param limitToFiniteSegments whether the points need to be part of the line segments
    * @returns [point1, point2] | null if the lines are parallel
    */
-  public static LineLineClosestPoints = (
-    line1: Line,
-    line2: Line,
-    limitToFiniteSegments: boolean
-  ): [Point3d, Point3d] | null => {
-    const result = Intersection.CrossingLineLine(
-      line1,
-      line2,
-      limitToFiniteSegments
-    );
+  public static LineLineClosestPoints = (line1: Line, line2: Line, limitToFiniteSegments: boolean): [Point3d, Point3d] | null => {
+    const result = Intersection.CrossingLineLine(line1, line2, limitToFiniteSegments);
     if (result) return [result.PointA, result.PointB];
     return null;
   };
@@ -295,11 +280,7 @@
    * @param limitToFiniteSegments
    * @returns
    */
-  public static LineLineDistance = (
-    line1: Line,
-    line2: Line,
-    limitToFiniteSegments: boolean
-  ): number => {
+  public static LineLineDistance = (line1: Line, line2: Line, limitToFiniteSegments: boolean): number => {
     const result = Intersection.CrossingLineLine(line1, line2, limitToFiniteSegments);
     if (!result)
       return limitToFiniteSegments
@@ -321,27 +302,11 @@
    * @param limitToFiniteSegment - only applies to the line
    * @returns
    */
-  public static LinePlaneDistance = (
-    line: Line,
-    plane: Plane,
-    limitToFiniteSegment?: boolean
-  ): number => {
+  public static LinePlaneDistance = (line: Line, plane: Plane, limitToFiniteSegment?: boolean): number => {
     if (Intersection.LinePlane(line, plane, limitToFiniteSegment)) return 0; // intersecting
-    if (limitToFiniteSegment)
-      return Math.min(plane.DistanceTo(line.From), plane.DistanceTo(line.To)); // not intersecting but maybe not parallel
+    if (limitToFiniteSegment) return Math.min(plane.DistanceTo(line.From), plane.DistanceTo(line.To)); // not intersecting but maybe not parallel
     return plane.DistanceTo(line.From); // just parallel
   };
-=======
-   * Creates a line from start point and span vector
-   * @param origin A point on the line.
-   * @param direction A direction vector.
-   * @param length (optional) the length of the line. If not provided, the length will be the length of the direction vector.
-   * @returns A line.
-   */
-  public static CreateFromOriginAndDirection(origin: Point3d, direction: Vector3d, length?: number): Line {
-    return new Line(origin, origin.Add(length ? direction.Unitize().Multiply(length) : direction));
-  }
-
->>>>>>> 7f20efe3
+
   // #endregion
 }